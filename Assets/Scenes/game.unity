--- conflicted
+++ resolved
@@ -453,11 +453,7 @@
   m_TargetGraphic: {fileID: 255300768}
   m_HandleRect: {fileID: 255300767}
   m_Direction: 2
-<<<<<<< HEAD
   m_Value: 0
-=======
-  m_Value: 1
->>>>>>> d1d1c930
   m_Size: 1
   m_NumberOfSteps: 0
   m_OnValueChanged:
@@ -5042,11 +5038,7 @@
   m_fontSizeMin: 18
   m_fontSizeMax: 72
   m_fontStyle: 1
-<<<<<<< HEAD
-  m_HorizontalAlignment: 2
-=======
   m_HorizontalAlignment: 1
->>>>>>> d1d1c930
   m_VerticalAlignment: 512
   m_textAlignment: 65535
   m_characterSpacing: 0
@@ -5197,8 +5189,8 @@
   m_fontSizeMin: 1
   m_fontSizeMax: 72
   m_fontStyle: 1
-  m_HorizontalAlignment: 1
-  m_VerticalAlignment: 256
+  m_HorizontalAlignment: 2
+  m_VerticalAlignment: 512
   m_textAlignment: 65535
   m_characterSpacing: 0
   m_wordSpacing: 0
@@ -7251,11 +7243,7 @@
   m_TargetGraphic: {fileID: 255300768}
   m_HandleRect: {fileID: 255300767}
   m_Direction: 2
-<<<<<<< HEAD
   m_Value: 0
-=======
-  m_Value: 1
->>>>>>> d1d1c930
   m_Size: 1
   m_NumberOfSteps: 0
   m_OnValueChanged:
@@ -8363,10 +8351,10 @@
   m_Children: []
   m_Father: {fileID: 1783818748}
   m_LocalEulerAnglesHint: {x: 0, y: 0, z: 0}
-  m_AnchorMin: {x: 0, y: 0}
-  m_AnchorMax: {x: 1, y: 1}
+  m_AnchorMin: {x: 0.5, y: 0.5}
+  m_AnchorMax: {x: 0.5, y: 0.5}
   m_AnchoredPosition: {x: 0, y: 0}
-  m_SizeDelta: {x: 0, y: 0}
+  m_SizeDelta: {x: 200, y: 50}
   m_Pivot: {x: 0.5, y: 0.5}
 --- !u!114 &1657363654
 MonoBehaviour:
@@ -8501,13 +8489,8 @@
   m_LocalEulerAnglesHint: {x: 0, y: 0, z: 0}
   m_AnchorMin: {x: 0.5, y: 0.5}
   m_AnchorMax: {x: 0.5, y: 0.5}
-<<<<<<< HEAD
-  m_AnchoredPosition: {x: 0, y: 0}
-  m_SizeDelta: {x: 200, y: 50}
-=======
   m_AnchoredPosition: {x: 128.26, y: -82}
   m_SizeDelta: {x: 143.48, y: 50}
->>>>>>> d1d1c930
   m_Pivot: {x: 0.5, y: 0.5}
 --- !u!114 &1672440362
 MonoBehaviour:
