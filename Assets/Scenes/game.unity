--- conflicted
+++ resolved
@@ -1808,89 +1808,9 @@
   m_CorrespondingSourceObject: {fileID: 0}
   m_PrefabInstance: {fileID: 0}
   m_PrefabAsset: {fileID: 0}
-<<<<<<< HEAD
   m_GameObject: {fileID: 303681377}
   m_CullTransparentMesh: 1
 --- !u!1 &353942320
-=======
-  m_GameObject: {fileID: 449760178}
-  m_Enabled: 1
-  m_EditorHideFlags: 0
-  m_Script: {fileID: 11500000, guid: 512fc536319141e4cab6f22ddcbea32b, type: 3}
-  m_Name: 
-  m_EditorClassIdentifier: Assembly-CSharp::GoToAchievments
-  Achievments: {fileID: 1681046771}
-  AchievmentsPanel: {fileID: 449760178}
-  Back: {fileID: 1730486381}
---- !u!1 &459181550
-GameObject:
-  m_ObjectHideFlags: 0
-  m_CorrespondingSourceObject: {fileID: 0}
-  m_PrefabInstance: {fileID: 0}
-  m_PrefabAsset: {fileID: 0}
-  serializedVersion: 6
-  m_Component:
-  - component: {fileID: 459181552}
-  - component: {fileID: 459181551}
-  m_Layer: 5
-  m_Name: UpgradesPeopleUpgrades
-  m_TagString: Untagged
-  m_Icon: {fileID: 0}
-  m_NavMeshLayer: 0
-  m_StaticEditorFlags: 0
-  m_IsActive: 1
---- !u!114 &459181551
-MonoBehaviour:
-  m_ObjectHideFlags: 0
-  m_CorrespondingSourceObject: {fileID: 0}
-  m_PrefabInstance: {fileID: 0}
-  m_PrefabAsset: {fileID: 0}
-  m_GameObject: {fileID: 459181550}
-  m_Enabled: 1
-  m_EditorHideFlags: 0
-  m_Script: {fileID: 11500000, guid: 4f1d3e315922e1247a6fffa560a976c8, type: 3}
-  m_Name: 
-  m_EditorClassIdentifier: Assembly-CSharp::PassiveUpgradeManager
-  upgrades:
-  - id: 1
-    upgradeName: Partner
-    description: Dancer gets a partner
-    icon: {fileID: 3510212729379067470, guid: 3ec6560bd621d9f418be24ac56d974d1, type: 3}
-    targetBuildingName: Dancers
-    price: 100
-    rewardType: 0
-    rewardValue: 1
-    isPurchased: 0
-  - id: 2
-    upgradeName: Bigger farms
-    description: BIGGER FARMS
-    icon: {fileID: -4427432344427554974, guid: f63cf079c9377494da550ae65d97c857, type: 3}
-    targetBuildingName: Carrot farm
-    price: 1000
-    rewardType: 0
-    rewardValue: 10
-    isPurchased: 0
---- !u!224 &459181552
-RectTransform:
-  m_ObjectHideFlags: 0
-  m_CorrespondingSourceObject: {fileID: 0}
-  m_PrefabInstance: {fileID: 0}
-  m_PrefabAsset: {fileID: 0}
-  m_GameObject: {fileID: 459181550}
-  m_LocalRotation: {x: -0, y: -0, z: -0, w: 1}
-  m_LocalPosition: {x: 0, y: 0, z: 0}
-  m_LocalScale: {x: 1, y: 1, z: 1}
-  m_ConstrainProportionsScale: 0
-  m_Children: []
-  m_Father: {fileID: 0}
-  m_LocalEulerAnglesHint: {x: 0, y: 0, z: 0}
-  m_AnchorMin: {x: 0.5, y: 0.5}
-  m_AnchorMax: {x: 0.5, y: 0.5}
-  m_AnchoredPosition: {x: 0, y: 0}
-  m_SizeDelta: {x: 100, y: 100}
-  m_Pivot: {x: 0.5, y: 0.5}
---- !u!1 &475325859
->>>>>>> 31acac8b
 GameObject:
   m_ObjectHideFlags: 0
   m_CorrespondingSourceObject: {fileID: 0}
@@ -2133,6 +2053,73 @@
   Achievments: {fileID: 1681046771}
   AchievmentsPanel: {fileID: 449760178}
   Back: {fileID: 1730486381}
+--- !u!1 &459181550
+GameObject:
+  m_ObjectHideFlags: 0
+  m_CorrespondingSourceObject: {fileID: 0}
+  m_PrefabInstance: {fileID: 0}
+  m_PrefabAsset: {fileID: 0}
+  serializedVersion: 6
+  m_Component:
+  - component: {fileID: 459181552}
+  - component: {fileID: 459181551}
+  m_Layer: 5
+  m_Name: UpgradesPeopleUpgrades
+  m_TagString: Untagged
+  m_Icon: {fileID: 0}
+  m_NavMeshLayer: 0
+  m_StaticEditorFlags: 0
+  m_IsActive: 1
+--- !u!114 &459181551
+MonoBehaviour:
+  m_ObjectHideFlags: 0
+  m_CorrespondingSourceObject: {fileID: 0}
+  m_PrefabInstance: {fileID: 0}
+  m_PrefabAsset: {fileID: 0}
+  m_GameObject: {fileID: 459181550}
+  m_Enabled: 1
+  m_EditorHideFlags: 0
+  m_Script: {fileID: 11500000, guid: 4f1d3e315922e1247a6fffa560a976c8, type: 3}
+  m_Name: 
+  m_EditorClassIdentifier: Assembly-CSharp::PassiveUpgradeManager
+  upgrades:
+  - id: 1
+    upgradeName: Partner
+    description: Dancer gets a partner
+    icon: {fileID: 3510212729379067470, guid: 3ec6560bd621d9f418be24ac56d974d1, type: 3}
+    targetBuildingName: Dancers
+    price: 100
+    rewardType: 0
+    rewardValue: 1
+    isPurchased: 0
+  - id: 2
+    upgradeName: Bigger farms
+    description: BIGGER FARMS
+    icon: {fileID: -4427432344427554974, guid: f63cf079c9377494da550ae65d97c857, type: 3}
+    targetBuildingName: Carrot farm
+    price: 1000
+    rewardType: 0
+    rewardValue: 10
+    isPurchased: 0
+--- !u!224 &459181552
+RectTransform:
+  m_ObjectHideFlags: 0
+  m_CorrespondingSourceObject: {fileID: 0}
+  m_PrefabInstance: {fileID: 0}
+  m_PrefabAsset: {fileID: 0}
+  m_GameObject: {fileID: 459181550}
+  m_LocalRotation: {x: -0, y: -0, z: -0, w: 1}
+  m_LocalPosition: {x: 0, y: 0, z: 0}
+  m_LocalScale: {x: 1, y: 1, z: 1}
+  m_ConstrainProportionsScale: 0
+  m_Children: []
+  m_Father: {fileID: 0}
+  m_LocalEulerAnglesHint: {x: 0, y: 0, z: 0}
+  m_AnchorMin: {x: 0.5, y: 0.5}
+  m_AnchorMax: {x: 0.5, y: 0.5}
+  m_AnchoredPosition: {x: 0, y: 0}
+  m_SizeDelta: {x: 100, y: 100}
+  m_Pivot: {x: 0.5, y: 0.5}
 --- !u!1 &475325859
 GameObject:
   m_ObjectHideFlags: 0
@@ -3159,7 +3146,6 @@
   verticalScrollView: {fileID: 240768766}
   swipeThreshold: 1
   startDelay: 0
-<<<<<<< HEAD
 --- !u!1 &657079930
 GameObject:
   m_ObjectHideFlags: 0
@@ -3312,8 +3298,6 @@
   m_ChildScaleWidth: 0
   m_ChildScaleHeight: 0
   m_ReverseArrangement: 0
-=======
->>>>>>> 31acac8b
 --- !u!1 &742896127
 GameObject:
   m_ObjectHideFlags: 0
@@ -4776,11 +4760,7 @@
     level: 0
     clicksPerSecond: 150
   tickInterval: 1
-<<<<<<< HEAD
 --- !u!1 &1053871209
-=======
---- !u!1 &1014115275
->>>>>>> 31acac8b
 GameObject:
   m_ObjectHideFlags: 0
   m_CorrespondingSourceObject: {fileID: 0}
@@ -4788,36 +4768,22 @@
   m_PrefabAsset: {fileID: 0}
   serializedVersion: 6
   m_Component:
-<<<<<<< HEAD
   - component: {fileID: 1053871210}
   - component: {fileID: 1053871212}
   - component: {fileID: 1053871211}
   m_Layer: 5
   m_Name: Decline text
-=======
-  - component: {fileID: 1014115276}
-  - component: {fileID: 1014115279}
-  - component: {fileID: 1014115278}
-  - component: {fileID: 1014115277}
-  m_Layer: 5
-  m_Name: Buttons
->>>>>>> 31acac8b
   m_TagString: Untagged
   m_Icon: {fileID: 0}
   m_NavMeshLayer: 0
   m_StaticEditorFlags: 0
   m_IsActive: 1
-<<<<<<< HEAD
 --- !u!224 &1053871210
-=======
---- !u!224 &1014115276
->>>>>>> 31acac8b
 RectTransform:
   m_ObjectHideFlags: 0
   m_CorrespondingSourceObject: {fileID: 0}
   m_PrefabInstance: {fileID: 0}
   m_PrefabAsset: {fileID: 0}
-<<<<<<< HEAD
   m_GameObject: {fileID: 1053871209}
   m_LocalRotation: {x: -0, y: -0, z: -0, w: 1}
   m_LocalPosition: {x: 0, y: 0, z: 0}
@@ -4832,30 +4798,11 @@
   m_SizeDelta: {x: 0, y: 0}
   m_Pivot: {x: 0.5, y: 0.5}
 --- !u!114 &1053871211
-=======
-  m_GameObject: {fileID: 1014115275}
-  m_LocalRotation: {x: 0, y: 0, z: 0, w: 1}
-  m_LocalPosition: {x: 0, y: 0, z: 0}
-  m_LocalScale: {x: 1, y: 1, z: 1}
-  m_ConstrainProportionsScale: 0
-  m_Children:
-  - {fileID: 1783818748}
-  - {fileID: 876941428}
-  m_Father: {fileID: 183989710}
-  m_LocalEulerAnglesHint: {x: 0, y: 0, z: 0}
-  m_AnchorMin: {x: 0, y: 0}
-  m_AnchorMax: {x: 1, y: 1}
-  m_AnchoredPosition: {x: 0, y: 273.78}
-  m_SizeDelta: {x: 0, y: -547.57}
-  m_Pivot: {x: 0.5, y: 0.5}
---- !u!114 &1014115277
->>>>>>> 31acac8b
-MonoBehaviour:
-  m_ObjectHideFlags: 0
-  m_CorrespondingSourceObject: {fileID: 0}
-  m_PrefabInstance: {fileID: 0}
-  m_PrefabAsset: {fileID: 0}
-<<<<<<< HEAD
+MonoBehaviour:
+  m_ObjectHideFlags: 0
+  m_CorrespondingSourceObject: {fileID: 0}
+  m_PrefabInstance: {fileID: 0}
+  m_PrefabAsset: {fileID: 0}
   m_GameObject: {fileID: 1053871209}
   m_Enabled: 1
   m_EditorHideFlags: 0
@@ -4864,40 +4811,12 @@
   m_EditorClassIdentifier: Unity.TextMeshPro::TMPro.TextMeshProUGUI
   m_Material: {fileID: 0}
   m_Color: {r: 1, g: 1, b: 1, a: 1}
-=======
-  m_GameObject: {fileID: 1014115275}
-  m_Enabled: 1
-  m_EditorHideFlags: 0
-  m_Script: {fileID: 11500000, guid: a98f26ac6cdcbac4aa09a884ddd1e42e, type: 3}
-  m_Name: 
-  m_EditorClassIdentifier: Assembly-CSharp::ShopTabsController
-  buildingsButton: {fileID: 1783818749}
-  upgradesButton: {fileID: 876941429}
-  buildingsPanel: {fileID: 982820125}
-  upgradesPanel: {fileID: 151296260}
-  showBuildingsByDefault: 1
---- !u!114 &1014115278
-MonoBehaviour:
-  m_ObjectHideFlags: 0
-  m_CorrespondingSourceObject: {fileID: 0}
-  m_PrefabInstance: {fileID: 0}
-  m_PrefabAsset: {fileID: 0}
-  m_GameObject: {fileID: 1014115275}
-  m_Enabled: 1
-  m_EditorHideFlags: 0
-  m_Script: {fileID: 11500000, guid: fe87c0e1cc204ed48ad3b37840f39efc, type: 3}
-  m_Name: 
-  m_EditorClassIdentifier: UnityEngine.UI::UnityEngine.UI.Image
-  m_Material: {fileID: 0}
-  m_Color: {r: 1, g: 1, b: 1, a: 0}
->>>>>>> 31acac8b
   m_RaycastTarget: 1
   m_RaycastPadding: {x: 0, y: 0, z: 0, w: 0}
   m_Maskable: 1
   m_OnCullStateChanged:
     m_PersistentCalls:
       m_Calls: []
-<<<<<<< HEAD
   m_text: Button
   m_isRightToLeft: 0
   m_fontAsset: {fileID: 11400000, guid: aab311401d299944ab3944418d8debbc, type: 2}
@@ -4970,29 +4889,12 @@
   m_baseMaterial: {fileID: 0}
   m_maskOffset: {x: 0, y: 0, z: 0, w: 0}
 --- !u!222 &1053871212
-=======
-  m_Sprite: {fileID: 10907, guid: 0000000000000000f000000000000000, type: 0}
-  m_Type: 1
-  m_PreserveAspect: 0
-  m_FillCenter: 1
-  m_FillMethod: 4
-  m_FillAmount: 1
-  m_FillClockwise: 1
-  m_FillOrigin: 0
-  m_UseSpriteMesh: 0
-  m_PixelsPerUnitMultiplier: 1
---- !u!222 &1014115279
->>>>>>> 31acac8b
 CanvasRenderer:
   m_ObjectHideFlags: 0
   m_CorrespondingSourceObject: {fileID: 0}
   m_PrefabInstance: {fileID: 0}
   m_PrefabAsset: {fileID: 0}
-<<<<<<< HEAD
   m_GameObject: {fileID: 1053871209}
-=======
-  m_GameObject: {fileID: 1014115275}
->>>>>>> 31acac8b
   m_CullTransparentMesh: 1
 --- !u!1 &1147899712
 GameObject:
