--- conflicted
+++ resolved
@@ -363,8 +363,8 @@
   m_TargetGraphic: {fileID: 255300768}
   m_HandleRect: {fileID: 255300767}
   m_Direction: 2
-  m_Value: 1
-  m_Size: 0.99999994
+  m_Value: 0
+  m_Size: 1
   m_NumberOfSteps: 0
   m_OnValueChanged:
     m_PersistentCalls:
@@ -840,11 +840,7 @@
   m_Children:
   - {fileID: 982820126}
   - {fileID: 151296261}
-<<<<<<< HEAD
-  - {fileID: 657079931}
-=======
   - {fileID: 1103608822}
->>>>>>> 3f4eb176
   m_Father: {fileID: 1392237994}
   m_LocalEulerAnglesHint: {x: 0, y: 0, z: 0}
   m_AnchorMin: {x: 0, y: 0}
@@ -4133,21 +4129,12 @@
   m_ConstrainProportionsScale: 0
   m_Children:
   - {fileID: 801922869}
-<<<<<<< HEAD
-  m_Father: {fileID: 657079931}
+  m_Father: {fileID: 1103608822}
   m_LocalEulerAnglesHint: {x: 0, y: 0, z: 0}
   m_AnchorMin: {x: 0, y: 0}
   m_AnchorMax: {x: 0, y: 0}
   m_AnchoredPosition: {x: 0, y: 0}
   m_SizeDelta: {x: 0, y: 50}
-=======
-  m_Father: {fileID: 1103608822}
-  m_LocalEulerAnglesHint: {x: 0, y: 0, z: 0}
-  m_AnchorMin: {x: 0, y: 1}
-  m_AnchorMax: {x: 0, y: 1}
-  m_AnchoredPosition: {x: 275, y: -228.00003}
-  m_SizeDelta: {x: 150, y: 50}
->>>>>>> 3f4eb176
   m_Pivot: {x: 0.5, y: 0.5}
 --- !u!114 &876941429
 MonoBehaviour:
@@ -6092,8 +6079,8 @@
   m_TargetGraphic: {fileID: 255300768}
   m_HandleRect: {fileID: 255300767}
   m_Direction: 2
-  m_Value: 1
-  m_Size: 0.99999994
+  m_Value: 0
+  m_Size: 1
   m_NumberOfSteps: 0
   m_OnValueChanged:
     m_PersistentCalls:
@@ -7914,21 +7901,12 @@
   m_ConstrainProportionsScale: 0
   m_Children:
   - {fileID: 1657363653}
-<<<<<<< HEAD
-  m_Father: {fileID: 657079931}
+  m_Father: {fileID: 1103608822}
   m_LocalEulerAnglesHint: {x: 0, y: 0, z: 0}
   m_AnchorMin: {x: 0, y: 0}
   m_AnchorMax: {x: 0, y: 0}
   m_AnchoredPosition: {x: 0, y: 0}
   m_SizeDelta: {x: 0, y: 50}
-=======
-  m_Father: {fileID: 1103608822}
-  m_LocalEulerAnglesHint: {x: 0, y: 0, z: 0}
-  m_AnchorMin: {x: 0, y: 1}
-  m_AnchorMax: {x: 0, y: 1}
-  m_AnchoredPosition: {x: 125, y: -228.00003}
-  m_SizeDelta: {x: 150, y: 50}
->>>>>>> 3f4eb176
   m_Pivot: {x: 0.5, y: 0.5}
 --- !u!114 &1783818749
 MonoBehaviour:
@@ -8252,12 +8230,12 @@
   - component: {fileID: 1939713336}
   - component: {fileID: 1939713335}
   m_Layer: 0
-  m_Name: Ice Carrot
+  m_Name: Golden Carrot
   m_TagString: Untagged
   m_Icon: {fileID: 0}
   m_NavMeshLayer: 0
   m_StaticEditorFlags: 0
-  m_IsActive: 0
+  m_IsActive: 1
 --- !u!114 &1939713335
 MonoBehaviour:
   m_ObjectHideFlags: 0
